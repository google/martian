--- conflicted
+++ resolved
@@ -90,7 +90,6 @@
 		apiUrl := "http://localhost" + apiPort
 		configureUrl := "http://martian.proxy/configure"
 
-<<<<<<< HEAD
 		au, err := url.Parse(apiUrl)
 		if err != nil {
 			t.Fatalf("url.Parse(%q): got error %v, want no error", apiUrl, err)
@@ -98,42 +97,6 @@
 		// TODO: Make using API hostport directly work on Travis.
 		apiClient := &http.Client{Transport: &http.Transport{Proxy: http.ProxyURL(au)}}
 		waitForProxy(t, apiClient, configureUrl)
-=======
-	au, err := url.Parse(apiUrl)
-	if err != nil {
-		t.Fatalf("url.Parse(%q): got error %v, want no error", apiUrl, err)
-	}
-	// TODO: Make using API hostport directly work on Travis.
-	apiClient := &http.Client{Transport: &http.Transport{Proxy: http.ProxyURL(au)}}
-	waitForProxy(t, apiClient, configureUrl)
-
-	// Configure modifiers
-	config := strings.NewReader(`
-		{
-		  "fifo.Group": {
-		    "scope": ["request", "response"],
-		    "modifiers": [
-		      {
-		        "status.Modifier": {
-		          "scope": ["response"],
-		          "statusCode": 418
-		        }
-		      },
-		      {
-		        "skip.RoundTrip": {}
-		      }
-		    ]
-		  }
-		}`)
-	res, err := apiClient.Post(configureUrl, "application/json", config)
-	if err != nil {
-		t.Fatalf("apiClient.Post(%q): got error %v, want no error", configureUrl, err)
-	}
-	defer res.Body.Close()
-	if got, want := res.StatusCode, http.StatusOK; got != want {
-		t.Fatalf("apiClient.Post(%q): got status %d, want %d", configureUrl, got, want)
-	}
->>>>>>> 1eebb847
 
 		// Configure modifiers
 		config := strings.NewReader(`
@@ -157,11 +120,11 @@
 		if err != nil {
 			t.Fatalf("apiClient.Post(%q): got error %v, want no error", configureUrl, err)
 		}
+		defer res.Body.Close()
 		if got, want := res.StatusCode, http.StatusOK; got != want {
 			t.Fatalf("apiClient.Post(%q): got status %d, want %d", configureUrl, got, want)
 		}
 
-<<<<<<< HEAD
 		// Exercise proxy
 		pu, err := url.Parse(proxyUrl)
 		if err != nil {
@@ -174,6 +137,7 @@
 		if err != nil {
 			t.Fatalf("client.Get(%q): got error %v, want no error", testUrl, err)
 		}
+		defer res.Body.Close()
 		if got, want := res.StatusCode, http.StatusTeapot; got != want {
 			t.Errorf("client.Get(%q): got status %d, want %d", testUrl, got, want)
 		}
@@ -218,6 +182,7 @@
 		if err != nil {
 			t.Fatalf("apiClient.Post(%q): got error %v, want no error", configureUrl, err)
 		}
+		defer res.Body.Close()
 		if got, want := res.StatusCode, http.StatusOK; got != want {
 			t.Fatalf("apiClient.Post(%q): got status %d, want %d", configureUrl, got, want)
 		}
@@ -228,6 +193,7 @@
 		if err != nil {
 			t.Fatalf("apiClient.Get(%q): got error %v, want no error", certUrl, err)
 		}
+		defer res.Body.Close()
 		cert, err := ioutil.ReadAll(res.Body)
 		if err != nil {
 			t.Fatalf("ioutil.ReadAll(res.Body): got error %v, want no error", err)
@@ -252,20 +218,10 @@
 		if err != nil {
 			t.Fatalf("client.Get(%q): got error %v, want no error", testUrl, err)
 		}
+		defer res.Body.Close()
 		if got, want := res.StatusCode, http.StatusNoContent; got != want {
 			t.Errorf("client.Get(%q): got status %d, want %d", testUrl, got, want)
 		}
 
 	})
-=======
-	testUrl := "http://super.fake.domain/"
-	res, err = client.Get(testUrl)
-	if err != nil {
-		t.Fatalf("client.Get(%q): got error %v, want no error", testUrl, err)
-	}
-	defer res.Body.Close()
-	if got, want := res.StatusCode, http.StatusTeapot; got != want {
-		t.Errorf("client.Get(%q): got status %d, want %d", testUrl, got, want)
-	}
->>>>>>> 1eebb847
 }